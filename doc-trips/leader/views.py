
import logging

from django.shortcuts import render, redirect
from django.contrib.auth.decorators import login_required
from django.core.urlresolvers import reverse_lazy, reverse
from django.http import HttpResponse
from django.db.models import Count
from django.forms import ModelForm
from django import forms

from vanilla import (ListView, CreateView, DetailView, UpdateView, 
                     FormView, RedirectView, TemplateView)
from crispy_forms.layout import Field


from permissions.views import GraderPermissionRequired, LoginRequiredMixin

from leader.models import LeaderApplication, LeaderGrade
from db.views import *
from db.models import TripsYear
from db.forms import tripsyear_modelform_factory
from timetable.models import Timetable
from leader.forms import LeaderApplicationFormHelper, LeaderApplicationFormLayout


logger = logging.getLogger(__name__)


class LeaderApplicationDatabaseListView(DatabaseListView):
    model = LeaderApplication
    context_object_name = 'leaderapplications'
    template_name = 'leader/leaderapplication_index.html'


class LeaderApplicationDatabaseUpdateView(DatabaseUpdateView):
    model = LeaderApplication
    # custom template to handle trip assignment
    template_name = 'leader/db_application_update.html'

    fields = ['class_year', 'gender', 'hinman_box', 'tshirt_size', 'phone', 
              'from_where', 'what_do_you_like_to_study', 'in_goodstanding_with_college', 
              'trippee_confidentiality', 'dietary_restrictions', 'allergen_information',
              'preferred_sections', 'available_sections', 'preferred_triptypes', 
              'available_triptypes', 'trip_preference_comments', 'personal_activities',
              'personal_communities', 'went_on_trip', 'applied_to_trips', 
              'is_in_hanover_this_fall', 'tell_us_about_yourself',
              'comforting_experience', 'best_compliment', 'trip_leader_roles',
              'what_to_change_about_trips', 'leadership_experience', 
              'working_with_difference', 'coleader_qualities', 
              'why_do_you_want_to_be_involved', 'medical_certifications', 
              'relevant_experience', 'cannot_participate_in', 'spring_leader_training_ok', 
              'summer_leader_training_ok', 'express_yourself', 'status']

    
    def get_form_helper(self, form):
        """ 
        Add submit button to form. 

        Different from the usual db/update.html form because
        LeaderApplications cannot be deleted. 
        """

<<<<<<< HEAD
        helper = FormHelper(form)
        # todo move this to extenal layout?
        helper.layout = Layout(
            Field('status'),
            LeaderApplicationFormLayout(),
        )
=======
        helper = LeaderApplicationFormHelper(form)
>>>>>>> 7ad1dfa4
        helper.add_input(Submit('submit', 'Update'))
        return helper


class LeaderApplicationDatabaseDetailView(DatabaseDetailView):
    model = LeaderApplication
#    template_name = 'leader/db_application_detail.html'


class LeaderApply(LoginRequiredMixin, CrispyFormMixin, UpdateView):

    model = LeaderApplication
    success_url = reverse_lazy('leader:apply')

    exclude = ['user', 'status', 'assigned_trip']

    def get_template_names(self):
        """
        Only display the application form if the application is open.

        """
        if Timetable.objects.timetable().is_leader_application_available():
            return ['leader/application_form.html']
        else:
            return ['leader/application_not_available.html']

    def get_context_data(self, **kwargs):
        context = super(LeaderApply, self).get_context_data(**kwargs)
        context['timetable'] = Timetable.objects.timetable()
        return context

    def get_object(self):
        """ 
        Return the application for this user.

        If the user has already applied this year, display a form for them to
        edit. Otherwise, display an empty application form. 
        """
        try:
            return self.get_queryset().get(user=self.request.user, 
                                        trips_year=TripsYear.objects.current())
        except self.model.DoesNotExist:
            return None # causes self.object and context[object] to be None

    def get_form_class(self):
        """ Get form, restricting section choices to those of current TripsYear """

        widgets = {
            'preferred_triptypes': forms.CheckboxSelectMultiple,
            'available_triptypes': forms.CheckboxSelectMultiple, 
            'preferred_sections': forms.CheckboxSelectMultiple,
            'available_sections': forms.CheckboxSelectMultiple
        }
        form = tripsyear_modelform_factory(self.model, TripsYear.objects.current(),
                                            exclude=self.exclude, widgets=widgets)
        return form
        
    def get_form_helper(self, form):
        from crispy_forms.layout import Submit, Field
        helper = LeaderApplicationFormHelper(form)
        if self.object:
            submit_text = 'Update'
        else:
            submit_text = 'Submit'
        helper.add_input(Submit('submit', submit_text))
        return helper

    def form_valid(self, form):
        """ Attach creating user and current trips_year to Application. """
        if self.object is None:
            form.instance.user = self.request.user
            form.instance.trips_year = TripsYear.objects.current()
        return super(LeaderApply, self).form_valid(form)
        

class RedirectToNextGradableApplication(GraderPermissionRequired, RedirectView):
    
    # from RedirectView
    permanent = False 
    
    def get_redirect_url(self, *args, **kwargs):
        """ Return the url of the next LeaderApplication that needs grading """
        
        application = LeaderApplication.objects.next_to_grade(self.request.user)
        if not application:
            return reverse('leader:no_application')
        return reverse('leader:grade', kwargs={'pk': application.pk})


class NoApplicationToGrade(GraderPermissionRequired, TemplateView):
    """ Tell user there are no more applications for her to grade """

    template_name = 'leader/no_application.html'


class LeaderGradeForm(ModelForm):
    class Meta:
        model = LeaderGrade
        fields = ['grade', 'comment', 'hard_skills', 'soft_skills']


# TODO: restrict this to those with grader permissions
class GradeApplication(GraderPermissionRequired, DetailView, FormView):

    """ Grade a LeaderApplication object. 

    The DetailView encapsulates the LeaderApplication, 
    the FormView the grade form. 
    """

    model = LeaderApplication
    template_name = 'leader/grade.html'
    context_object_name = 'leaderapplication'

    form_class = LeaderGradeForm
    success_url = reverse_lazy('leader:grade_random')

    def get_context_data(self, **kwargs):
        """ Get context data to render in template.

        Because The DetailView is first in the MRO inheritance tree,
        The super call retrives the LeaderApplication object (saved as context_object      
        Then we manually add the form instance.
        """
        context = super(GradeApplication, self).get_context_data(**kwargs)
        context['form'] = self.get_form()
        return context
    
    def form_valid(self, form):
        """ Attach grader and application to the grade, save grade to database.
        
        Redirects to success_url. 
        """
        grade = form.save(commit=False)
        grade.grader = self.request.user
        grade.leader_application = self.get_object()
        grade.trips_year = TripsYear.objects.current()
        grade.save()

        return super(GradeApplication, self).form_valid(form)





<|MERGE_RESOLUTION|>--- conflicted
+++ resolved
@@ -61,16 +61,12 @@
         LeaderApplications cannot be deleted. 
         """
 
-<<<<<<< HEAD
         helper = FormHelper(form)
         # todo move this to extenal layout?
         helper.layout = Layout(
             Field('status'),
             LeaderApplicationFormLayout(),
         )
-=======
-        helper = LeaderApplicationFormHelper(form)
->>>>>>> 7ad1dfa4
         helper.add_input(Submit('submit', 'Update'))
         return helper
 
