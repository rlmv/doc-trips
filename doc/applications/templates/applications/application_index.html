{% extends "db/base.html" %}
{% load crispy_forms_tags %}
{% load render_table from django_tables2 %}

{% block header %}
<<<<<<< HEAD
<h2> <span class="badge"> {{ applications.count }} </span> Volunteers 
 <a class="btn btn-success" href="{% url 'db:application_csv' trips_year=trips_year %}">
  <i class="fa fa-download"></i> Applicant Spreadsheet
</a>
=======
<h2> Volunteers 
  <a class="btn btn-success" href="{% url 'db:reports:all_apps' trips_year=trips_year %}">
    <i class="fa fa-download"></i> All Applications
  </a>
  <a class="btn btn-success" href="{% url 'db:reports:trip_leader_apps' trips_year=trips_year %}">
    <i class="fa fa-download"></i> Trip Leader Applications 
  </a>
  <a class="btn btn-success" href="{% url 'db:reports:croo_apps' trips_year=trips_year %}">
    <i class="fa fa-download"></i> Croo Applications 
  </a>
>>>>>>> 83e7e5a5
</h2>
{% endblock %}

{% block right_column %}
{% crispy applications_filter.form %}
{% endblock %}

{% block content %}
{% render_table table %}
{% endblock %}<|MERGE_RESOLUTION|>--- conflicted
+++ resolved
@@ -3,14 +3,8 @@
 {% load render_table from django_tables2 %}
 
 {% block header %}
-<<<<<<< HEAD
 <h2> <span class="badge"> {{ applications.count }} </span> Volunteers 
- <a class="btn btn-success" href="{% url 'db:application_csv' trips_year=trips_year %}">
-  <i class="fa fa-download"></i> Applicant Spreadsheet
-</a>
-=======
-<h2> Volunteers 
-  <a class="btn btn-success" href="{% url 'db:reports:all_apps' trips_year=trips_year %}">
+  <a class="btn btn-success" href="{% url 'db:reports:all_apps' trips_year=trips_year %}"> 
     <i class="fa fa-download"></i> All Applications
   </a>
   <a class="btn btn-success" href="{% url 'db:reports:trip_leader_apps' trips_year=trips_year %}">
@@ -19,7 +13,6 @@
   <a class="btn btn-success" href="{% url 'db:reports:croo_apps' trips_year=trips_year %}">
     <i class="fa fa-download"></i> Croo Applications 
   </a>
->>>>>>> 83e7e5a5
 </h2>
 {% endblock %}
 
