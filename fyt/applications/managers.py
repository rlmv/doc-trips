--- conflicted
+++ resolved
@@ -74,39 +74,14 @@
         )
 
     def leader_applications(self, trips_year):
-<<<<<<< HEAD
-        from .models import Question
-
-        questions = Question.objects.required_for_leaders(trips_year)
-
-        qs = self.filter(trips_year=trips_year, leader_willing=True)
-
-        for question in questions:
-            qs = qs.filter(answer__question=question, answer__answer__ne="")
-
-        return qs
+        return self.filter(
+            trips_year=trips_year, leader_willing=True, submitted__isnull=False
+        )
 
     def croo_applications(self, trips_year):
-        from .models import Question
-
-        questions = Question.objects.required_for_croos(trips_year)
-
-        qs = self.filter(trips_year=trips_year, croo_willing=True)
-
-        for question in questions:
-            qs = qs.filter(answer__question=question, answer__answer__ne="")
-
-        return qs
-=======
-        return self.filter(
-            trips_year=trips_year, leader_willing=True, submitted__isnull=False
-        )
-
-    def croo_applications(self, trips_year):
         return self.filter(
             trips_year=trips_year, croo_willing=True, submitted__isnull=False
         )
->>>>>>> 06ec759a
 
     def leader_or_croo_applications(self, trips_year):
         """
@@ -126,26 +101,16 @@
         """
         Return all leader applications which are incomplete.
         """
-<<<<<<< HEAD
-        return self.filter(trips_year=trips_year, leader_willing=True).exclude(
-            pk__in=Subquery(pks(self.leader_applications(trips_year)))
-=======
         return self.filter(
             trips_year=trips_year, leader_willing=True, submitted__isnull=True
->>>>>>> 06ec759a
         )
 
     def incomplete_croo_applications(self, trips_year):
         """
         Return all croo applications which are incomplete.
         """
-<<<<<<< HEAD
-        return self.filter(trips_year=trips_year, croo_willing=True).exclude(
-            pk__in=Subquery(pks(self.croo_applications(trips_year)))
-=======
         return self.filter(
             trips_year=trips_year, croo_willing=True, submitted__isnull=True
->>>>>>> 06ec759a
         )
 
     def leaders(self, trips_year):
